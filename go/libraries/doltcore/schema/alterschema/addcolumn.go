// Copyright 2019 Dolthub, Inc.
//
// Licensed under the Apache License, Version 2.0 (the "License");
// you may not use this file except in compliance with the License.
// You may obtain a copy of the License at
//
//     http://www.apache.org/licenses/LICENSE-2.0
//
// Unless required by applicable law or agreed to in writing, software
// distributed under the License is distributed on an "AS IS" BASIS,
// WITHOUT WARRANTIES OR CONDITIONS OF ANY KIND, either express or implied.
// See the License for the specific language governing permissions and
// limitations under the License.

package alterschema

import (
	"context"
	"fmt"
	"strings"

	"github.com/dolthub/dolt/go/libraries/doltcore/doltdb"
	"github.com/dolthub/dolt/go/libraries/doltcore/row"
	"github.com/dolthub/dolt/go/libraries/doltcore/schema"
	"github.com/dolthub/dolt/go/libraries/doltcore/schema/typeinfo"
	"github.com/dolthub/dolt/go/libraries/doltcore/sqle/sqlutil"
	"github.com/dolthub/dolt/go/store/types"
	"github.com/dolthub/go-mysql-server/sql"
)

// Nullable represents whether a column can have a null value.
type Nullable bool

const (
	NotNull Nullable = false
	Null    Nullable = true
)

// Clone of sql.ColumnOrder to avoid a dependency on sql here
type ColumnOrder struct {
	First bool
	After string
}

// AddColumnToTable adds a new column to the schema given and returns the new table value. Non-null column additions
// rewrite the entire table, since we must write a value for each row. If the column is not nullable, a default value
// must be provided.
//
// Returns an error if the column added conflicts with the existing schema in tag or name.
func AddColumnToTable(
		ctx context.Context,
		root *doltdb.RootValue,
		tbl *doltdb.Table,
		tblName string,
		tag uint64,
		newColName string,
		typeInfo typeinfo.TypeInfo,
		nullable Nullable,
		defaultVal *sql.ColumnDefaultValue,
		comment string,
		order *ColumnOrder,
) (*doltdb.Table, error) {
	oldSchema, err := tbl.GetSchema(ctx)
	if err != nil {
		return nil, err
	}

	if schema.IsKeyless(oldSchema) {
		return nil, ErrKeylessAltTbl
	}

	if err := validateNewColumn(ctx, root, tbl, tblName, tag, newColName, typeInfo); err != nil {
		return nil, err
	}

	newSchema, err := addColumnToSchema(oldSchema, tag, newColName, typeInfo, nullable, order, defaultVal, comment)
	if err != nil {
		return nil, err
	}

	return updateTableWithNewSchema(ctx, tblName, tbl, tag, newSchema, defaultVal)
}

// updateTableWithNewSchema updates the existing table with a new schema and new values for the new column as necessary,
// and returns the new table.
func updateTableWithNewSchema(
		ctx context.Context,
		tblName string,
		tbl *doltdb.Table,
		tag uint64,
		newSchema schema.Schema,
		defaultVal *sql.ColumnDefaultValue,
) (*doltdb.Table, error) {
	var err error
	tbl, err = tbl.UpdateSchema(ctx, newSchema)
	if err != nil {
		return nil, err
	}

	tbl, err = applyDefaultValue(ctx, tblName, tbl, tag, newSchema, defaultVal)
	if err != nil {
		return nil, err
	}

	return tbl, nil
}

// addColumnToSchema creates a new schema with a column as specified by the params.
func addColumnToSchema(
		sch schema.Schema,
		tag uint64,
		newColName string,
		typeInfo typeinfo.TypeInfo,
		nullable Nullable,
		order *ColumnOrder,
		defaultVal sql.Expression,
		comment string,
) (schema.Schema, error) {
	newCol, err := createColumn(nullable, newColName, tag, typeInfo, defaultVal.String(), comment)
	if err != nil {
		return nil, err
	}

	var newCols []schema.Column
	if order != nil && order.First {
		newCols = append(newCols, newCol)
	}
	for _, col := range sch.GetAllCols().GetColumns() {
		newCols = append(newCols, col)
		if order != nil && order.After == col.Name {
			newCols = append(newCols, newCol)
		}
	}

	if order == nil {
		newCols = append(newCols, newCol)
	}

	collection := schema.NewColCollection(newCols...)

	err = schema.ValidateForInsert(collection)
	if err != nil {
		return nil, err
	}

	newSch, err := schema.SchemaFromCols(collection)
	if err != nil {
		return nil, err
	}
	newSch.Indexes().AddIndex(sch.Indexes().AllIndexes()...)

	pkOrds, err := modifyPkOrdinals(sch, newSch)
	if err != nil {
		return nil, err
	}
	err = newSch.SetPkOrdinals(pkOrds)
	if err != nil {
		return nil, err
	}
	return newSch, nil
}

func createColumn(nullable Nullable, newColName string, tag uint64, typeInfo typeinfo.TypeInfo, defaultVal, comment string) (schema.Column, error) {
	if nullable {
		return schema.NewColumnWithTypeInfo(newColName, tag, typeInfo, false, defaultVal, false, comment)
	} else {
		return schema.NewColumnWithTypeInfo(newColName, tag, typeInfo, false, defaultVal, false, comment, schema.NotNullConstraint{})
	}
}

// ValidateNewColumn returns an error if the column as specified cannot be added to the schema given.
func validateNewColumn(
		ctx context.Context,
		root *doltdb.RootValue,
		tbl *doltdb.Table,
		tblName string,
		tag uint64,
		newColName string,
		typeInfo typeinfo.TypeInfo,
) error {
	if typeInfo == nil {
		return fmt.Errorf(`typeinfo may not be nil`)
	}

	sch, err := tbl.GetSchema(ctx)

	if err != nil {
		return err
	}

	cols := sch.GetAllCols()
	err = cols.Iter(func(currColTag uint64, currCol schema.Column) (stop bool, err error) {
		if currColTag == tag {
			return false, schema.ErrTagPrevUsed(tag, newColName, tblName)
		} else if strings.ToLower(currCol.Name) == strings.ToLower(newColName) {
			return true, fmt.Errorf("A column with the name %s already exists in table %s.", newColName, tblName)
		}

		return false, nil
	})

	if err != nil {
		return err
	}

	_, tblName, found, err := root.GetTableByColTag(ctx, tag)
	if err != nil {
		return err
	}
	if found {
		return schema.ErrTagPrevUsed(tag, newColName, tblName)
	}

	return nil
}

<<<<<<< HEAD
func applyDefaultValue(
		ctx context.Context,
		tblName string,
		tbl *doltdb.Table,
		tag uint64,
		newSchema schema.Schema,
		defaultVal *sql.ColumnDefaultValue,
) (*doltdb.Table, error) {
	rowData, err := tbl.GetRowData(ctx)
=======
func applyDefaultValue(ctx context.Context, tblName string, tbl *doltdb.Table, tag uint64, newSchema schema.Schema) (*doltdb.Table, error) {
	rowData, err := tbl.GetNomsRowData(ctx)
>>>>>>> 4c0ffd0a
	if err != nil {
		return nil, err
	}

	me := rowData.Edit()

	newSqlSchema, err := sqlutil.FromDoltSchema(tblName, newSchema)
	if err != nil {
		return nil, err
	}

	columnIndex := -1
	for i, colTag := range newSchema.GetAllCols().Tags {
		if colTag == tag {
			columnIndex = i
			break
		}
	}
	if columnIndex == -1 {
		return nil, fmt.Errorf("could not find tag `%d` in new schema", tag)
	}

	// FromDoltSchema doesn't reify the expression for a default, so set it explicitly
	newSqlSchema.Schema[columnIndex].Default = defaultVal

	err = rowData.Iter(ctx, func(k, v types.Value) (stop bool, err error) {
		oldRow, err := row.FromNoms(newSchema, k.(types.Tuple), v.(types.Tuple))
		if err != nil {
			return true, err
		}
		newRow, err := sqlutil.ApplyDefaults(ctx, tbl.ValueReadWriter(), newSchema, newSqlSchema.Schema, columnIndex, oldRow)
		if err != nil {
			return true, err
		}
		me.Set(newRow.NomsMapKey(newSchema), newRow.NomsMapValue(newSchema))
		return false, nil
	})
	if err != nil {
		return nil, err
	}

	newRowData, err := me.Map(ctx)
	if err != nil {
		return nil, err
	}

	return tbl.UpdateRows(ctx, newRowData)
}<|MERGE_RESOLUTION|>--- conflicted
+++ resolved
@@ -214,7 +214,6 @@
 	return nil
 }
 
-<<<<<<< HEAD
 func applyDefaultValue(
 		ctx context.Context,
 		tblName string,
@@ -223,11 +222,7 @@
 		newSchema schema.Schema,
 		defaultVal *sql.ColumnDefaultValue,
 ) (*doltdb.Table, error) {
-	rowData, err := tbl.GetRowData(ctx)
-=======
-func applyDefaultValue(ctx context.Context, tblName string, tbl *doltdb.Table, tag uint64, newSchema schema.Schema) (*doltdb.Table, error) {
 	rowData, err := tbl.GetNomsRowData(ctx)
->>>>>>> 4c0ffd0a
 	if err != nil {
 		return nil, err
 	}
