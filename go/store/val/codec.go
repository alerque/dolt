// Copyright 2021 Dolthub, Inc.
//
// Licensed under the Apache License, Version 2.0 (the "License");
// you may not use this file except in compliance with the License.
// You may obtain a copy of the License at
//
//     http://www.apache.org/licenses/LICENSE-2.0
//
// Unless required by applicable law or agreed to in writing, software
// distributed under the License is distributed on an "AS IS" BASIS,
// WITHOUT WARRANTIES OR CONDITIONS OF ANY KIND, either express or implied.
// See the License for the specific language governing permissions and
// limitations under the License.

package val

import (
	"bytes"
	"encoding/binary"
	"math"
	"math/big"
	"math/bits"
	"time"
	"unsafe"

	"github.com/dolthub/dolt/go/gen/fb/serial"

	"github.com/shopspring/decimal"
)

type Type struct {
	Enc      Encoding
	Nullable bool
}

const (
	strTerm = byte(0)
)

type ByteSize uint16

const (
	int8Size     ByteSize = 1
	uint8Size    ByteSize = 1
	int16Size    ByteSize = 2
	uint16Size   ByteSize = 2
	int32Size    ByteSize = 4
	uint32Size   ByteSize = 4
	int64Size    ByteSize = 8
	uint64Size   ByteSize = 8
	float32Size  ByteSize = 4
	float64Size  ByteSize = 8
<<<<<<< HEAD
=======
	bit64Size    ByteSize = 8
>>>>>>> fd02a6fd
	hash128Size  ByteSize = 16
	yearSize     ByteSize = 1
	dateSize     ByteSize = 4
	timeSize     ByteSize = 8
	datetimeSize ByteSize = 8
	enumSize     ByteSize = 2
	setSize      ByteSize = 8
)

type Encoding byte

// Fixed Width Encodings
const (
<<<<<<< HEAD
	NullEnc     = Encoding(serial.EncodingNull)
	Int8Enc     = Encoding(serial.EncodingInt8)
	Uint8Enc    = Encoding(serial.EncodingUint8)
	Int16Enc    = Encoding(serial.EncodingInt16)
	Uint16Enc   = Encoding(serial.EncodingUint16)
	Int32Enc    = Encoding(serial.EncodingInt32)
	Uint32Enc   = Encoding(serial.EncodingUint32)
	Int64Enc    = Encoding(serial.EncodingInt64)
	Uint64Enc   = Encoding(serial.EncodingUint64)
	Float32Enc  = Encoding(serial.EncodingFloat32)
	Float64Enc  = Encoding(serial.EncodingFloat64)
	Hash128Enc  = Encoding(serial.EncodingHash128)
	YearEnc     = Encoding(serial.EncodingYear)
	DateEnc     = Encoding(serial.EncodingDate)
	TimeEnc     = Encoding(serial.EncodingTime)
	DatetimeEnc = Encoding(serial.EncodingDatetime)
=======
	NullEnc     Encoding = 0
	Int8Enc     Encoding = 1
	Uint8Enc    Encoding = 2
	Int16Enc    Encoding = 3
	Uint16Enc   Encoding = 4
	Int32Enc    Encoding = 7
	Uint32Enc   Encoding = 8
	Int64Enc    Encoding = 9
	Uint64Enc   Encoding = 10
	Float32Enc  Encoding = 11
	Float64Enc  Encoding = 12
	Bit64Enc    Encoding = 13
	Hash128Enc  Encoding = 14
	YearEnc     Encoding = 15
	DateEnc     Encoding = 16
	TimeEnc     Encoding = 17
	DatetimeEnc Encoding = 18
	EnumEnc     Encoding = 19
	SetEnc      Encoding = 20
>>>>>>> fd02a6fd

	sentinel Encoding = 127
)

// Variable Width Encodings
const (
<<<<<<< HEAD
	StringEnc     = Encoding(serial.EncodingString)
	ByteStringEnc = Encoding(serial.EncodingBytes)
	DecimalEnc    = Encoding(serial.EncodingDecimal)
	JSONEnc       = Encoding(serial.EncodingJSON)
	GeometryEnc   = Encoding(serial.EncodingGeometry)
=======
	StringEnc     Encoding = 128
	ByteStringEnc Encoding = 129
	DecimalEnc    Encoding = 130
	JSONEnc       Encoding = 131
	GeometryEnc   Encoding = 133
>>>>>>> fd02a6fd

	// TODO
	//  CharEnc
	//  BinaryEnc
	//  TextEnc
	//  BlobEnc
<<<<<<< HEAD
	//  EnumEnc
	//  SetEnc
=======
>>>>>>> fd02a6fd
	//  ExpressionEnc
)

func sizeFromType(t Type) (ByteSize, bool) {
	switch t.Enc {
	case Int8Enc:
		return int8Size, true
	case Uint8Enc:
		return uint8Size, true
	case Int16Enc:
		return int16Size, true
	case Uint16Enc:
		return uint16Size, true
	case Int32Enc:
		return int32Size, true
	case Uint32Enc:
		return uint32Size, true
	case Int64Enc:
		return int64Size, true
	case Uint64Enc:
		return uint64Size, true
	case Float32Enc:
		return float32Size, true
	case Float64Enc:
		return float64Size, true
	case Hash128Enc:
		return hash128Size, true
	case YearEnc:
		return yearSize, true
	case DateEnc:
		return dateSize, true
	case TimeEnc:
		return timeSize, true
	case DatetimeEnc:
		return datetimeSize, true
	case EnumEnc:
		return enumSize, true
	case SetEnc:
		return setSize, true
	case Bit64Enc:
		return bit64Size, true
	default:
		return 0, false
	}
}

func readBool(val []byte) bool {
	expectSize(val, int8Size)
	return val[0] == 1
}

func writeBool(buf []byte, val bool) {
	expectSize(buf, 1)
	if val {
		buf[0] = byte(1)
	} else {
		buf[0] = byte(0)
	}
}

// false is less that true
func compareBool(l, r bool) int {
	if l == r {
		return 0
	}
	if !l && r {
		return -1
	}
	return 1
}

func readInt8(val []byte) int8 {
	expectSize(val, int8Size)
	return int8(val[0])
}

func writeInt8(buf []byte, val int8) {
	expectSize(buf, int8Size)
	buf[0] = byte(val)
}

func compareInt8(l, r int8) int {
	if l == r {
		return 0
	} else if l < r {
		return -1
	} else {
		return 1
	}
}

func readUint8(val []byte) uint8 {
	expectSize(val, uint8Size)
	return val[0]
}

func writeUint8(buf []byte, val uint8) {
	expectSize(buf, uint8Size)
	buf[0] = byte(val)
}

func compareUint8(l, r uint8) int {
	if l == r {
		return 0
	} else if l < r {
		return -1
	} else {
		return 1
	}
}

func readInt16(val []byte) int16 {
	expectSize(val, int16Size)
	return int16(binary.LittleEndian.Uint16(val))
}

func writeInt16(buf []byte, val int16) {
	expectSize(buf, int16Size)
	binary.LittleEndian.PutUint16(buf, uint16(val))
}

func compareInt16(l, r int16) int {
	if l == r {
		return 0
	} else if l < r {
		return -1
	} else {
		return 1
	}
}

func readUint16(val []byte) uint16 {
	expectSize(val, uint16Size)
	return binary.LittleEndian.Uint16(val)
}

func writeUint16(buf []byte, val uint16) {
	expectSize(buf, uint16Size)
	binary.LittleEndian.PutUint16(buf, val)
}

func compareUint16(l, r uint16) int {
	if l == r {
		return 0
	} else if l < r {
		return -1
	} else {
		return 1
	}
}

func readInt32(val []byte) int32 {
	expectSize(val, int32Size)
	return int32(binary.LittleEndian.Uint32(val))
}

func writeInt32(buf []byte, val int32) {
	expectSize(buf, int32Size)
	binary.LittleEndian.PutUint32(buf, uint32(val))
}

func compareInt32(l, r int32) int {
	if l == r {
		return 0
	} else if l < r {
		return -1
	} else {
		return 1
	}
}

func readUint32(val []byte) uint32 {
	expectSize(val, uint32Size)
	return binary.LittleEndian.Uint32(val)
}

func writeUint32(buf []byte, val uint32) {
	expectSize(buf, uint32Size)
	binary.LittleEndian.PutUint32(buf, val)
}

func compareUint32(l, r uint32) int {
	if l == r {
		return 0
	} else if l < r {
		return -1
	} else {
		return 1
	}
}

func readInt64(val []byte) int64 {
	expectSize(val, int64Size)
	return int64(binary.LittleEndian.Uint64(val))
}

func writeInt64(buf []byte, val int64) {
	expectSize(buf, int64Size)
	binary.LittleEndian.PutUint64(buf, uint64(val))
}

func compareInt64(l, r int64) int {
	if l == r {
		return 0
	} else if l < r {
		return -1
	} else {
		return 1
	}
}

func readUint64(val []byte) uint64 {
	expectSize(val, uint64Size)
	return binary.LittleEndian.Uint64(val)
}

func writeUint64(buf []byte, val uint64) {
	expectSize(buf, uint64Size)
	binary.LittleEndian.PutUint64(buf, val)
}

func compareUint64(l, r uint64) int {
	if l == r {
		return 0
	} else if l < r {
		return -1
	} else {
		return 1
	}
}

func readFloat32(val []byte) float32 {
	expectSize(val, float32Size)
	return math.Float32frombits(readUint32(val))
}

func writeFloat32(buf []byte, val float32) {
	expectSize(buf, float32Size)
	binary.LittleEndian.PutUint32(buf, math.Float32bits(val))
}

func compareFloat32(l, r float32) int {
	if l == r {
		return 0
	} else if l < r {
		return -1
	} else {
		return 1
	}
}

func readFloat64(val []byte) float64 {
	expectSize(val, float64Size)
	return math.Float64frombits(readUint64(val))
}

func writeFloat64(buf []byte, val float64) {
	expectSize(buf, float64Size)
	binary.LittleEndian.PutUint64(buf, math.Float64bits(val))
}

func compareFloat64(l, r float64) int {
	if l == r {
		return 0
	} else if l < r {
		return -1
	} else {
		return 1
	}
}

func readBit64(val []byte) uint64 {
	return readUint64(val)
}

func writeBit64(buf []byte, val uint64) {
	writeUint64(buf, val)
}

func compareBit64(l, r uint64) int {
	return compareUint64(l, r)
}

func readDecimal(val []byte) decimal.Decimal {
	e := readInt32(val[:int32Size])
	s := readInt8(val[int32Size : int32Size+int8Size])
	b := big.NewInt(0).SetBytes(val[int32Size+int8Size:])
	if s < 0 {
		b = b.Neg(b)
	}
	return decimal.NewFromBigInt(b, e)
}

func writeDecimal(buf []byte, val decimal.Decimal) {
	expectSize(buf, sizeOfDecimal(val))
	writeInt32(buf[:int32Size], val.Exponent())
	b := val.Coefficient()
	writeInt8(buf[int32Size:int32Size+int8Size], int8(b.Sign()))
	b.FillBytes(buf[int32Size+int8Size:])
}

func sizeOfDecimal(val decimal.Decimal) ByteSize {
	bsz := len(val.Coefficient().Bits()) * (bits.UintSize / 8)
	return int32Size + int8Size + ByteSize(bsz)
}

func compareDecimal(l, r decimal.Decimal) int {
	return l.Cmp(r)
}

const minYear int16 = 1901

func readYear(val []byte) int16 {
	expectSize(val, yearSize)
	return int16(readUint8(val)) + minYear
}

func writeYear(buf []byte, val int16) {
	expectSize(buf, yearSize)
	writeUint8(buf, uint8(val-minYear))
}

func compareYear(l, r int16) int {
	return compareInt16(l, r)
}

// adapted from:
// https://dev.mysql.com/doc/internals/en/date-and-time-data-type-representation.html
const (
	yearShift  uint32 = 16
	monthShift uint32 = 8
	monthMask  uint32 = 255 << monthShift
	dayMask    uint32 = 255
)

func readDate(val []byte) (date time.Time) {
	expectSize(val, dateSize)
	t := readUint32(val)
	y := t >> yearShift
	m := (t & monthMask) >> monthShift
	d := (t & dayMask)
	return time.Date(int(y), time.Month(m), int(d), 0, 0, 0, 0, time.UTC)
}

func writeDate(buf []byte, val time.Time) {
	expectSize(buf, dateSize)
	t := uint32(val.Year() << yearShift)
	t += uint32(val.Month() << monthShift)
	t += uint32(val.Day())
	writeUint32(buf, t)
}

func compareDate(l, r time.Time) int {
	return compareDatetime(l, r)
}

func readTime(val []byte) int64 {
	expectSize(val, timeSize)
	return readInt64(val)
}

func writeTime(buf []byte, val int64) {
	expectSize(buf, timeSize)
	writeInt64(buf, val)
}

func compareTime(l, r int64) int {
	return compareInt64(l, r)
}

func readDatetime(buf []byte) (t time.Time) {
	expectSize(buf, datetimeSize)
	t = time.UnixMicro(readInt64(buf)).UTC()
	return
}

func writeDatetime(buf []byte, val time.Time) {
	expectSize(buf, datetimeSize)
	writeInt64(buf, val.UnixMicro())
}

func compareDatetime(l, r time.Time) int {
	if l.Equal(r) {
		return 0
	} else if l.Before(r) {
		return -1
	} else {
		return 1
	}
}

func readEnum(val []byte) uint16 {
	return readUint16(val)
}

func writeEnum(buf []byte, val uint16) {
	writeUint16(buf, val)
}

func compareEnum(l, r uint16) int {
	return compareUint16(l, r)
}

func readSet(val []byte) uint64 {
	return readUint64(val)
}

func writeSet(buf []byte, val uint64) {
	writeUint64(buf, val)
}

func compareSet(l, r uint64) int {
	return compareUint64(l, r)
}

func readString(val []byte) string {
	return stringFromBytes(readByteString(val))
}

func writeString(buf []byte, val string) {
	writeByteString(buf, []byte(val))
}

func compareString(l, r string) int {
	return bytes.Compare([]byte(l), []byte(r))
}

func readByteString(val []byte) []byte {
	length := len(val) - 1
	return val[:length]
}

func writeByteString(buf, val []byte) {
	expectSize(buf, ByteSize(len(val))+1)
	copy(buf, val)
	buf[len(val)] = strTerm
}

func compareByteString(l, r []byte) int {
	return bytes.Compare(l, r)
}

func readHash128(val []byte) []byte {
	expectSize(val, hash128Size)
	return val
}

func writeHash128(buf, val []byte) {
	expectSize(buf, hash128Size)
	copy(buf, val)
}

func compareHash128(l, r []byte) int {
	return bytes.Compare(l, r)
}

func writeRaw(buf, val []byte) {
	expectSize(buf, ByteSize(len(val)))
	copy(buf, val)
}

func expectSize(buf []byte, sz ByteSize) {
	if ByteSize(len(buf)) != sz {
		panic("byte slice is not of expected size")
	}
}

// stringFromBytes converts a []byte to string without a heap allocation.
func stringFromBytes(b []byte) string {
	return *(*string)(unsafe.Pointer(&b))
}<|MERGE_RESOLUTION|>--- conflicted
+++ resolved
@@ -50,10 +50,7 @@
 	uint64Size   ByteSize = 8
 	float32Size  ByteSize = 4
 	float64Size  ByteSize = 8
-<<<<<<< HEAD
-=======
 	bit64Size    ByteSize = 8
->>>>>>> fd02a6fd
 	hash128Size  ByteSize = 16
 	yearSize     ByteSize = 1
 	dateSize     ByteSize = 4
@@ -67,7 +64,6 @@
 
 // Fixed Width Encodings
 const (
-<<<<<<< HEAD
 	NullEnc     = Encoding(serial.EncodingNull)
 	Int8Enc     = Encoding(serial.EncodingInt8)
 	Uint8Enc    = Encoding(serial.EncodingUint8)
@@ -79,62 +75,33 @@
 	Uint64Enc   = Encoding(serial.EncodingUint64)
 	Float32Enc  = Encoding(serial.EncodingFloat32)
 	Float64Enc  = Encoding(serial.EncodingFloat64)
+	Bit64Enc    = Encoding(serial.EncodingBit64)
 	Hash128Enc  = Encoding(serial.EncodingHash128)
 	YearEnc     = Encoding(serial.EncodingYear)
 	DateEnc     = Encoding(serial.EncodingDate)
 	TimeEnc     = Encoding(serial.EncodingTime)
 	DatetimeEnc = Encoding(serial.EncodingDatetime)
-=======
-	NullEnc     Encoding = 0
-	Int8Enc     Encoding = 1
-	Uint8Enc    Encoding = 2
-	Int16Enc    Encoding = 3
-	Uint16Enc   Encoding = 4
-	Int32Enc    Encoding = 7
-	Uint32Enc   Encoding = 8
-	Int64Enc    Encoding = 9
-	Uint64Enc   Encoding = 10
-	Float32Enc  Encoding = 11
-	Float64Enc  Encoding = 12
-	Bit64Enc    Encoding = 13
-	Hash128Enc  Encoding = 14
-	YearEnc     Encoding = 15
-	DateEnc     Encoding = 16
-	TimeEnc     Encoding = 17
-	DatetimeEnc Encoding = 18
-	EnumEnc     Encoding = 19
-	SetEnc      Encoding = 20
->>>>>>> fd02a6fd
+	EnumEnc     = Encoding(serial.EncodingEnum)
+	SetEnc      = Encoding(serial.EncodingSet)
 
 	sentinel Encoding = 127
 )
 
 // Variable Width Encodings
 const (
-<<<<<<< HEAD
 	StringEnc     = Encoding(serial.EncodingString)
 	ByteStringEnc = Encoding(serial.EncodingBytes)
 	DecimalEnc    = Encoding(serial.EncodingDecimal)
 	JSONEnc       = Encoding(serial.EncodingJSON)
 	GeometryEnc   = Encoding(serial.EncodingGeometry)
-=======
-	StringEnc     Encoding = 128
-	ByteStringEnc Encoding = 129
-	DecimalEnc    Encoding = 130
-	JSONEnc       Encoding = 131
-	GeometryEnc   Encoding = 133
->>>>>>> fd02a6fd
 
 	// TODO
 	//  CharEnc
 	//  BinaryEnc
 	//  TextEnc
 	//  BlobEnc
-<<<<<<< HEAD
 	//  EnumEnc
 	//  SetEnc
-=======
->>>>>>> fd02a6fd
 	//  ExpressionEnc
 )
 
