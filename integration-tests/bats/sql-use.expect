#!/usr/bin/expect

set timeout 1000
spawn dolt sql

expect {
  "doltsql> " { send "use `doltsql/test`;\r"; }
  timeout { exit 1; }
}

expect {
  "doltsql/test> " { send "show tables;\r"; }
  timeout { exit 1; }
}

expect {
  "doltsql/test> " { send "use information_schema;\r"; }
  timeout { exit 1; }
}

expect {
  "information_schema> " { send "show tables;\r"; }
  timeout { exit 1; }
}

expect {
  "information_schema> " { send "CREATE DATABASE mydb ;\r"; }
  timeout { exit 1; }
}

expect {
  "information_schema> " { send "use mydb ;\r"; }
  timeout { exit 1; }
}

# TODO: The failed keyword seems to be triggering the connection_control_failed_login_attempts info_schema table. Not clear why the output
# of this table is comming all the way down to this command.
expect {
  "mydb> " { send "exit ;\r"; }
<<<<<<< HEAD
=======
   timeout { exit 1; }
>>>>>>> 4e963720
}<|MERGE_RESOLUTION|>--- conflicted
+++ resolved
@@ -37,8 +37,5 @@
 # of this table is comming all the way down to this command.
 expect {
   "mydb> " { send "exit ;\r"; }
-<<<<<<< HEAD
-=======
    timeout { exit 1; }
->>>>>>> 4e963720
 }