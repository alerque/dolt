#!/usr/bin/env bats
load $BATS_TEST_DIRNAME/helper/common.bash
load $BATS_TEST_DIRNAME/helper/query-server-common.bash

make_repo() {
  mkdir "$1"
  cd "$1"
  dolt init
  cd ..
}

setup() {
    setup_no_dolt_init
    make_repo repo1
    make_repo repo2
}

teardown() {
    stop_sql_server
    teardown_common
}

@test "sql-server: port in use" {
    cd repo1

    let PORT="$$ % (65536-1024) + 1024"
    dolt sql-server --host 0.0.0.0 --port=$PORT --user dolt &
    SERVER_PID=$! # will get killed by teardown_common
    sleep 5 # not using python wait so this works on windows

    run dolt sql-server --host 0.0.0.0 --port=$PORT --user dolt
    [ "$status" -eq 1 ]
    [[ "$output" =~ "in use" ]] || false
}

@test "sql-server: multi-client" {
    skiponwindows "Has dependencies that are missing on the Jenkins Windows installation."

    cd repo1
    start_sql_multi_user_server repo1

    cd $BATS_TEST_DIRNAME
    let PORT="$$ % (65536-1024) + 1024"
    python3 server_multiclient_test.py $PORT
}

@test "sql-server: test autocommit" {
    skiponwindows "Has dependencies that are missing on the Jenkins Windows installation."

    cd repo1
    start_sql_server repo1

    # No tables at the start
    run dolt ls
    [ "$status" -eq 0 ]
    [[ "$output" =~ "No tables in working set" ]] || false

    # create table with autocommit off and verify there are still no tables
    server_query repo1 0 "CREATE TABLE one_pk (
        pk BIGINT NOT NULL COMMENT 'tag:0',
        c1 BIGINT COMMENT 'tag:1',
        c2 BIGINT COMMENT 'tag:2',
        PRIMARY KEY (pk)
    )" ""
    run dolt ls
    [ "$status" -eq 0 ]
    [[ "$output" =~ "No tables in working set" ]] || false

    # create table with autocommit on and verify table creation
    server_query repo1 1 "CREATE TABLE one_pk (
        pk BIGINT NOT NULL COMMENT 'tag:0',
        c1 BIGINT COMMENT 'tag:1',
        c2 BIGINT COMMENT 'tag:2',
        PRIMARY KEY (pk)
    )" ""
    run dolt ls
    [ "$status" -eq 0 ]
    [[ "$output" =~ "one_pk" ]] || false
}

@test "sql-server: test command line modification" {
    skiponwindows "Has dependencies that are missing on the Jenkins Windows installation."

    cd repo1
    start_sql_server repo1

    # No tables at the start
    run dolt ls
    [ "$status" -eq 0 ]
    [[ "$output" =~ "No tables in working set" ]] || false

    server_query repo1 1 "CREATE TABLE one_pk (
        pk BIGINT NOT NULL,
        c1 BIGINT,
        c2 BIGINT,
        PRIMARY KEY (pk)
    )" ""
    run dolt ls

    [ "$status" -eq 0 ]
    [[ "$output" =~ "one_pk" ]] || false

    # Add rows on the command line
    dolt sql -q "insert into one_pk values (1,1,1)"

    server_query repo1 1 "SELECT * FROM one_pk ORDER by pk" "pk,c1,c2\n1,1,1"

    # Test import as well (used by doltpy)
    echo 'pk,c1,c2' > import.csv
    echo '2,2,2' >> import.csv
    dolt table import -u one_pk import.csv
    server_query repo1 1 "SELECT * FROM one_pk ORDER by pk" "pk,c1,c2\n1,1,1\n2,2,2"
}

@test "sql-server: test dolt sql interface works properly with autocommit" {
    skiponwindows "Has dependencies that are missing on the Jenkins Windows installation."

    cd repo1
    start_sql_server repo1

    # No tables at the start
    run dolt ls
    [ "$status" -eq 0 ]
    [[ "$output" =~ "No tables in working set" ]] || false

    # create table with autocommit off and verify there are still no tables
    server_query repo1 0 "CREATE TABLE one_pk (
        pk BIGINT NOT NULL COMMENT 'tag:0',
        c1 BIGINT COMMENT 'tag:1',
        c2 BIGINT COMMENT 'tag:2',
        PRIMARY KEY (pk)
    )" ""
    run dolt ls
    [ "$status" -eq 0 ]
    [[ "$output" =~ "No tables in working set" ]] || false

    # check that dolt_commit throws an error when there are no changes to commit
    run server_query repo1 0 "SELECT DOLT_COMMIT('-a', '-m', 'Commit1')"
    [ "$status" -eq 1 ]

    run dolt ls
    [ "$status" -eq 0 ]
    [[ "$output" =~ "No tables in working set" ]] || false

    # create table with autocommit on and verify table creation
    server_query repo1 1 "CREATE TABLE one_pk (
        pk BIGINT NOT NULL COMMENT 'tag:0',
        c1 BIGINT COMMENT 'tag:1',
        c2 BIGINT COMMENT 'tag:2',
        PRIMARY KEY (pk)
    )" ""
    run dolt ls
    [ "$status" -eq 0 ]
    [[ "$output" =~ "one_pk" ]] || false

    # check that dolt_commit works properly when autocommit is on
    run dolt sql -q "SELECT DOLT_COMMIT('-a', '-m', 'Commit1')"
    [ "$status" -eq 0 ]

    # check that dolt_commit throws error now that there are no working set changes.
    run dolt sql -q "SELECT DOLT_COMMIT('-a', '-m', 'Commit1')"
    [ "$status" -eq 1 ]

    # Make a change to the working set but not the staged set.
    run dolt sql -q "INSERT INTO one_pk (pk,c1,c2) VALUES (2,2,2),(3,3,3)"

    # check that dolt_commit throws error now that there are no staged changes.
    run dolt sql -q "SELECT DOLT_COMMIT('-m', 'Commit1')"
    [ "$status" -eq 1 ]

    run dolt log
    [ $status -eq 0 ]
    [[ "$output" =~ "Commit1" ]] || false
}

@test "sql-server: test basic querying via dolt sql-server" {
    skiponwindows "Has dependencies that are missing on the Jenkins Windows installation."

    cd repo1
    start_sql_server repo1

    server_query repo1 1 "SHOW tables" ""
    server_query repo1 1 "CREATE TABLE one_pk (
        pk BIGINT NOT NULL COMMENT 'tag:0',
        c1 BIGINT COMMENT 'tag:1',
        c2 BIGINT COMMENT 'tag:2',
        PRIMARY KEY (pk)
    )" ""
    server_query repo1 1 "SHOW tables" "Table\none_pk"
    insert_query repo1 1 "INSERT INTO one_pk (pk) VALUES (0)"
    server_query repo1 1 "SELECT * FROM one_pk ORDER BY pk" "pk,c1,c2\n0,None,None"
    insert_query repo1 1 "INSERT INTO one_pk (pk,c1) VALUES (1,1)"
    insert_query repo1 1 "INSERT INTO one_pk (pk,c1,c2) VALUES (2,2,2),(3,3,3)"
    server_query repo1 1 "SELECT * FROM one_pk ORDER by pk" "pk,c1,c2\n0,None,None\n1,1,None\n2,2,2\n3,3,3"
    update_query repo1 1 "UPDATE one_pk SET c2=c1 WHERE c2 is NULL and c1 IS NOT NULL"
}

@test "sql-server: test multiple queries on the same connection" {
    skiponwindows "Has dependencies that are missing on the Jenkins Windows installation."

    cd repo1
    start_sql_server repo1

    multi_query repo1 1 "CREATE TABLE one_pk (
        pk BIGINT NOT NULL COMMENT 'tag:0',
        c1 BIGINT COMMENT 'tag:1',
        c2 BIGINT COMMENT 'tag:2',
        PRIMARY KEY (pk)
    );
    INSERT INTO one_pk (pk) VALUES (0);
    INSERT INTO one_pk (pk,c1) VALUES (1,1);
    INSERT INTO one_pk (pk,c1,c2) VALUES (2,2,2),(3,3,3);"

    server_query repo1 1 "SELECT * FROM one_pk ORDER by pk" "pk,c1,c2\n0,None,None\n1,1,None\n2,2,2\n3,3,3"
}

@test "sql-server: test manual commit" {
    skiponwindows "Has dependencies that are missing on the Jenkins Windows installation."


    cd repo1
    start_sql_server repo1

    # check that only main branch exists
    server_query repo1 0 "SELECT name, latest_commit_message FROM dolt_branches" "name,latest_commit_message\nmain,Initialize data repository"

    # check that new connections are set to main by default
    server_query repo1 0 "SELECT name, latest_commit_message FROM dolt_branches WHERE hash = @@repo1_head" "name,latest_commit_message\nmain,Initialize data repository"

    # check no tables on main
    server_query repo1 0 "SHOW Tables" ""

    # make some changes to main and commit to branch test_branch
    multi_query repo1 0 "
    SET @@repo1_head=hashof('main');
    CREATE TABLE one_pk (
        pk BIGINT NOT NULL COMMENT 'tag:0',
        c1 BIGINT COMMENT 'tag:1',
        c2 BIGINT COMMENT 'tag:2',
        PRIMARY KEY (pk)
    );
    INSERT INTO one_pk (pk) VALUES (0);
    INSERT INTO one_pk (pk,c1) VALUES (1,1);
    INSERT INTO one_pk (pk,c1,c2) VALUES (2,2,2),(3,3,3);
    SET @@repo1_head=commit('-m', 'test commit message', '--author', 'John Doe <john@example.com>');
    INSERT INTO dolt_branches (name,hash) VALUES ('test_branch', @@repo1_head);"

    # validate new branch was created
    server_query repo1 0 "SELECT name,latest_commit_message FROM dolt_branches" "name,latest_commit_message\nmain,Initialize data repository\ntest_branch,test commit message"

    # Check that the author information is correct.
    server_query repo1 0 "SELECT latest_committer,latest_committer_email FROM dolt_branches ORDER BY latest_commit_date DESC LIMIT 1" "latest_committer,latest_committer_email\nJohn Doe,john@example.com"

    # validate no tables on main still
    server_query repo1 0 "SHOW tables" ""

    # validate tables and data on test_branch
    server_query repo1 0 "SET @@repo1_head=hashof('test_branch');SHOW tables" ";Table\none_pk"
    server_query repo1 0 "SET @@repo1_head=hashof('test_branch');SELECT * FROM one_pk ORDER by pk" ";pk,c1,c2\n0,None,None\n1,1,None\n2,2,2\n3,3,3"
}

@test "sql-server: test manual merge" {
    skiponwindows "Has dependencies that are missing on the Jenkins Windows installation."

    cd repo1
    start_sql_server repo1

    # check that only main branch exists
    server_query repo1 0 "SELECT name, latest_commit_message FROM dolt_branches" "name,latest_commit_message\nmain,Initialize data repository"

    # check that new connections are set to main by default
    server_query repo1 0 "SELECT name, latest_commit_message FROM dolt_branches WHERE hash = @@repo1_head" "name,latest_commit_message\nmain,Initialize data repository"

    # check no tables on main
    server_query repo1 0 "SHOW Tables" ""

    # make some changes to main and commit to branch test_branch
    multi_query repo1 0 "
    SET @@repo1_head=hashof('main');
    CREATE TABLE one_pk (
        pk BIGINT NOT NULL COMMENT 'tag:0',
        c1 BIGINT COMMENT 'tag:1',
        c2 BIGINT COMMENT 'tag:2',
        PRIMARY KEY (pk)
    );
    INSERT INTO one_pk (pk) VALUES (0);
    INSERT INTO one_pk (pk,c1) VALUES (1,1);
    INSERT INTO one_pk (pk,c1,c2) VALUES (2,2,2),(3,3,3);
    SET @@repo1_head=commit('-m', 'test commit message');
    INSERT INTO dolt_branches (name,hash) VALUES ('test_branch', @@repo1_head);"

    # validate new branch was created
    server_query repo1 0 "SELECT name,latest_commit_message FROM dolt_branches" "name,latest_commit_message\nmain,Initialize data repository\ntest_branch,test commit message"

    # validate no tables on main still
    server_query repo1 0 "SHOW tables" ""

    # Merge the test_branch into main. This should a fast forward merge.
    multi_query repo1 0 "
    SET @@repo1_head = merge('test_branch');
    INSERT INTO dolt_branches (name, hash) VALUES('main', @@repo1_head);"

    # Validate tables and data on main
    server_query repo1 0 "SET @@repo1_head=hashof('main');SHOW tables" ";Table\none_pk"
    server_query repo1 0 "SET @@repo1_head=hashof('main');SELECT * FROM one_pk ORDER by pk" ";pk,c1,c2\n0,None,None\n1,1,None\n2,2,2\n3,3,3"

    # Validate the commit main matches that of test_branch (this is a fast forward) by matching commit hashes.
    server_query repo1 0 "select COUNT(hash) from dolt_branches where hash IN (select hash from dolt_branches WHERE name = 'test_branch')" "COUNT(hash)\n2"

    # make some changes to test_branch and commit. Make some changes to main and commit. Merge.
    multi_query repo1 0 "
    SET @@repo1_head=hashof('main');
    UPDATE one_pk SET c1=10 WHERE pk=2;
    SET @@repo1_head=commit('-m', 'Change c 1 to 10');
    INSERT INTO dolt_branches (name,hash) VALUES ('main', @@repo1_head);

    SET @@repo1_head=hashof('test_branch');
    INSERT INTO one_pk (pk,c1,c2) VALUES (4,4,4);
    SET @@repo1_head=commit('-m', 'add 4');
    INSERT INTO dolt_branches (name,hash) VALUES ('test_branch', @@repo1_head);"

    multi_query repo1 0 "
    SET @@repo1_head=hashof('main');
    SET @@repo1_head=merge('test_branch');
    INSERT INTO dolt_branches (name, hash) VALUES('main', @@repo1_head);"

    # Validate tables and data on main
    server_query repo1 0 "SET @@repo1_head=hashof('main');SHOW tables" ";Table\none_pk"
    server_query repo1 0 "SET @@repo1_head=hashof('main');SELECT * FROM one_pk ORDER by pk" ";pk,c1,c2\n0,None,None\n1,1,None\n2,10,2\n3,3,3\n4,4,4"

    # Validate the a merge commit was written by making sure the hashes of the two branches don't match
    server_query repo1 0 "select COUNT(hash) from dolt_branches where hash IN (select hash from dolt_branches WHERE name = 'test_branch')" "COUNT(hash)\n1"
}


@test "sql-server: test manual squash" {
    skiponwindows "Has dependencies that are missing on the Jenkins Windows installation."

    cd repo1
    start_sql_server repo1

    # check that only main branch exists
    server_query repo1 0 "SELECT name, latest_commit_message FROM dolt_branches" "name,latest_commit_message\nmain,Initialize data repository"

    # check that new connections are set to main by default
    server_query repo1 0 "SELECT name, latest_commit_message FROM dolt_branches WHERE hash = @@repo1_head" "name,latest_commit_message\nmain,Initialize data repository"

    # check no tables on main
    server_query repo1 0 "SHOW Tables" ""

    # make some changes to main and commit to branch test_branch
    multi_query repo1 0 "
    SET @@repo1_head=hashof('main');
    CREATE TABLE one_pk (
        pk BIGINT NOT NULL,
        c1 BIGINT,
        c2 BIGINT,
        PRIMARY KEY (pk)
    );
    INSERT INTO one_pk (pk) VALUES (0);
    INSERT INTO one_pk (pk,c1) VALUES (1,1);
    INSERT INTO one_pk (pk,c1,c2) VALUES (2,2,2),(3,3,3);
    SET @@repo1_head=commit('-m', 'test commit message');
    INSERT INTO dolt_branches (name,hash) VALUES ('test_branch', @@repo1_head);
    INSERT INTO one_pk (pk,c1,c2) VALUES (4,4,4),(5,5,5);
    SET @@repo1_head=commit('-m', 'second commit');
    INSERT INTO dolt_branches (name,hash) VALUES ('test_branch', @@repo1_head);
    "

    # validate new branch was created
    server_query repo1 0 "SELECT name,latest_commit_message FROM dolt_branches" "name,latest_commit_message\nmain,Initialize data repository\ntest_branch,second commit"

    # validate no tables on main still
    server_query repo1 0 "SHOW tables" ""

    # Squash the test_branch into main even though it is a fast-forward merge.
    multi_query repo1 0 "
    SET @@repo1_working = squash('test_branch');
    SET @@repo1_head = COMMIT('-m', 'cm1');
    UPDATE dolt_branches SET hash = @@repo1_head WHERE name= 'main';"

    # Validate tables and data on main
    server_query repo1 0 "SET @@repo1_head=hashof('main');SHOW tables" ";Table\none_pk"
    server_query repo1 0 "SET @@repo1_head=hashof('main');SELECT * FROM one_pk ORDER by pk" ";pk,c1,c2\n0,None,None\n1,1,None\n2,2,2\n3,3,3\n4,4,4\n5,5,5"

    # Validate that the squash operations resulted in one commit to main than before
    server_query repo1 0 "SET @@repo1_head=hashof('main');select COUNT(*) from dolt_log" ";COUNT(*)\n2"

    # make some changes to main and commit. Make some changes to test_branch and commit. Squash/Merge.
    multi_query repo1 0 "
    SET @@repo1_head=hashof('main');
    UPDATE one_pk SET c1=10 WHERE pk=2;
    SET @@repo1_head=commit('-m', 'Change c 1 to 10');
    UPDATE dolt_branches SET hash = @@repo1_head WHERE name= 'main';

    SET @@repo1_head=hashof('test_branch');
    INSERT INTO one_pk (pk,c1,c2) VALUES (6,6,6);
    SET @@repo1_head=commit('-m', 'add 6');
    INSERT INTO one_pk (pk,c1,c2) VALUES (7,7,7);
    SET @@repo1_head=commit('-m', 'add 7');
    INSERT INTO dolt_branches (name,hash) VALUES ('test_branch', @@repo1_head);"

    # Validate that running a squash operation without updating the working variable itself alone does not
    # change the working root value
    server_query repo1 0 "SET @@repo1_head=hashof('main');SET @junk = squash('test_branch');SELECT * FROM one_pk ORDER by pk" ";;pk,c1,c2\n0,None,None\n1,1,None\n2,10,2\n3,3,3\n4,4,4\n5,5,5"

    multi_query repo1 0 "
    SET @@repo1_head=hashof('main');
    SET @@repo1_working = squash('test_branch');
    SET @@repo1_head = COMMIT('-m', 'cm2');
    UPDATE dolt_branches SET hash = @@repo1_head WHERE name= 'main';"

    # Validate tables and data on main
    server_query repo1 0 "SET @@repo1_head=hashof('main');SHOW tables" ";Table\none_pk"
    server_query repo1 0 "SET @@repo1_head=hashof('main');SELECT * FROM one_pk ORDER by pk" ";pk,c1,c2\n0,None,None\n1,1,None\n2,10,2\n3,3,3\n4,4,4\n5,5,5\n6,6,6\n7,7,7"

    # Validate that the squash operations resulted in one commit to main than before
    server_query repo1 0 "select COUNT(*) from dolt_log" "COUNT(*)\n4"

    # Validate the a squash commit was written by making sure the hashes of the two branches don't match
    server_query repo1 0 "select COUNT(hash) from dolt_branches where hash IN (select hash from dolt_branches WHERE name = 'test_branch')" "COUNT(hash)\n1"

    # check that squash with unknown branch throws an error
    run server_query repo1 0 "SET @@repo1_working = squash('fake');" ""
    [ "$status" -eq 1 ]

    # TODO: this throws an error on COMMIT because it has conflicts on the root it's trying to commit
    multi_query repo1 0 "
    SELECT DOLT_CHECKOUT('main');
    INSERT INTO one_pk values (8,8,8);"

    skip "Unclear behavior below here, need a simpler test of these assertions"
    
    # check that squash with uncommitted changes throws an error
    run server_query repo1 0 "SET @@repo1_working = squash('test_branch');" ""
    [ "$status" -eq 1 ]
}

@test "sql-server: test reset_hard" {
    skiponwindows "Has dependencies that are missing on the Jenkins Windows installation."

    cd repo1
    dolt sql <<SQL
CREATE TABLE test (
    pk int PRIMARY KEY,
    c0 int
);
INSERT INTO test VALUES (1,1),(2,2),(3,3);
SQL
    dolt add -A && dolt commit -m "added table test"

    start_sql_server repo1

    # add some working changes
    server_query repo1 1 "INSERT INTO test VALUES (7,7);"
    run dolt status
    [ "$status" -eq 0 ]
    [[ "$output" =~ "test" ]] || false

    multi_query repo1 1 "
        SET @@repo1_head = reset('hard');
        REPLACE INTO dolt_branches (name,hash) VALUES ('main', @@repo1_head);"

    run dolt status
    [ "$status" -eq 0 ]
    [[ "$output" =~ "working tree clean" ]] || false
    run dolt sql -q "SELECT sum(pk), sum(c0) FROM test;" -r csv
    [ "$status" -eq 0 ]
    [[ "$output" =~ "6,6" ]] || false

    multi_query repo1 1 "
        INSERT INTO test VALUES (8,8);
        SET @@repo1_head = reset('hard');
        REPLACE INTO dolt_branches (name,hash) VALUES ('main', @@repo1_head);"

    run dolt status
    [ "$status" -eq 0 ]
    [[ "$output" =~ "working tree clean" ]] || false
    run dolt sql -q "SELECT sum(pk), sum(c0) FROM test;" -r csv
    [ "$status" -eq 0 ]
    [[ "$output" =~ "6,6" ]] || false
}

@test "sql-server: test multi db with use statements" {
    skiponwindows "Has dependencies that are missing on the Jenkins Windows installation."

    start_multi_db_server repo1

    # create a table in repo1
    server_query repo1 1 "CREATE TABLE r1_one_pk (
        pk BIGINT NOT NULL COMMENT 'tag:0',
        c1 BIGINT COMMENT 'tag:1',
        c2 BIGINT COMMENT 'tag:2',
        PRIMARY KEY (pk)
    )" ""

    # create a table in repo2
    server_query repo1 1 "USE repo2; CREATE TABLE r2_one_pk (
        pk BIGINT NOT NULL COMMENT 'tag:0',
        c3 BIGINT COMMENT 'tag:1',
        c4 BIGINT COMMENT 'tag:2',
        PRIMARY KEY (pk)
    )" ";"

    # validate tables in repos
    server_query repo1 1 "SHOW tables" "Table\nr1_one_pk"
    server_query repo1 1 "USE repo2;SHOW tables" ";Table\nr2_one_pk"

    # put data in both
    multi_query repo1 1 "
    INSERT INTO r1_one_pk (pk) VALUES (0);
    INSERT INTO r1_one_pk (pk,c1) VALUES (1,1);
    INSERT INTO r1_one_pk (pk,c1,c2) VALUES (2,2,2),(3,3,3);
    USE repo2;
    INSERT INTO r2_one_pk (pk) VALUES (0);
    INSERT INTO r2_one_pk (pk,c3) VALUES (1,1);
    INSERT INTO r2_one_pk (pk,c3,c4) VALUES (2,2,2),(3,3,3)"

    server_query repo1 1 "SELECT * FROM repo1.r1_one_pk ORDER BY pk" "pk,c1,c2\n0,None,None\n1,1,None\n2,2,2\n3,3,3"
    server_query repo1 1 "SELECT * FROM repo2.r2_one_pk ORDER BY pk" "pk,c3,c4\n0,None,None\n1,1,None\n2,2,2\n3,3,3"

    multi_query repo1 1 "
    DELETE FROM r1_one_pk where pk=0;
    USE repo2;
    DELETE FROM r2_one_pk where pk=0"

    server_query repo1 1 "SELECT * FROM repo1.r1_one_pk ORDER BY pk" "pk,c1,c2\n1,1,None\n2,2,2\n3,3,3"
    server_query repo1 1 "SELECT * FROM repo2.r2_one_pk ORDER BY pk" "pk,c3,c4\n1,1,None\n2,2,2\n3,3,3"

    multi_query repo1 1 "
    UPDATE r1_one_pk SET c2=1 WHERE pk=1;
    USE repo2;
    UPDATE r2_one_pk SET c4=1 where pk=1"

    server_query repo1 1 "SELECT * FROM repo1.r1_one_pk ORDER BY pk" "pk,c1,c2\n1,1,1\n2,2,2\n3,3,3"
    server_query repo1 1 "SELECT * FROM repo2.r2_one_pk ORDER BY pk" "pk,c3,c4\n1,1,1\n2,2,2\n3,3,3"
}


@test "sql-server: test multi db without use statements" {
    skip "autocommit fails when the current db is not the one being written"
    start_multi_db_server repo1

    # create a table in repo1
    server_query repo1 1 "CREATE TABLE repo1.r1_one_pk (
        pk BIGINT NOT NULL COMMENT 'tag:0',
        c1 BIGINT COMMENT 'tag:1',
        c2 BIGINT COMMENT 'tag:2',
        PRIMARY KEY (pk)
    )" ""

    # create a table in repo2
    server_query repo1 1 "USE repo2; CREATE TABLE repo2.r2_one_pk (
        pk BIGINT NOT NULL COMMENT 'tag:0',
        c3 BIGINT COMMENT 'tag:1',
        c4 BIGINT COMMENT 'tag:2',
        PRIMARY KEY (pk)
    )" ";"

    # validate tables in repos
    server_query repo1 1 "SHOW tables" "Table\nr1_one_pk"
    server_query repo1 1 "USE repo2;SHOW tables" ";Table\nr2_one_pk"

    # put data in both
    multi_query repo1 1 "
    INSERT INTO repo1.r1_one_pk (pk) VALUES (0);
    INSERT INTO repo1.r1_one_pk (pk,c1) VALUES (1,1);
    INSERT INTO repo1.r1_one_pk (pk,c1,c2) VALUES (2,2,2),(3,3,3);
    USE repo2;
    INSERT INTO repo2.r2_one_pk (pk) VALUES (0);
    INSERT INTO repo2.r2_one_pk (pk,c3) VALUES (1,1);
    INSERT INTO repo2.r2_one_pk (pk,c3,c4) VALUES (2,2,2),(3,3,3)"

    server_query repo1 1 "SELECT * FROM repo1.r1_one_pk" "pk,c1,c2\n0,None,None\n1,1,None\n2,2,2\n3,3,3"
    server_query repo1 1 "SELECT * FROM repo2.r2_one_pk" "pk,c3,c4\n0,None,None\n1,1,None\n2,2,2\n3,3,3"

    multi_query repo1 1 "
    DELETE FROM repo1.r1_one_pk where pk=0;
    USE repo2;
    DELETE FROM repo2.r2_one_pk where pk=0"

    server_query repo1 1 "SELECT * FROM repo1.r1_one_pk" "pk,c1,c2\n1,1,None\n2,2,2\n3,3,3"
    server_query repo1 1 "SELECT * FROM repo2.r2_one_pk" "pk,c3,c4\n1,1,None\n2,2,2\n3,3,3"

    multi_query repo1 1 "
    UPDATE repo1.r1_one_pk SET c2=1 WHERE pk=1;
    USE repo2;
    UPDATE repo2.r2_one_pk SET c4=1 where pk=1"

    server_query repo1 1 "SELECT * FROM repo1.r1_one_pk" "pk,c1,c2\n1,1,1\n2,2,2\n3,3,3"
    server_query repo1 1 "SELECT * FROM repo2.r2_one_pk" "pk,c3,c4\n1,1,1\n2,2,2\n3,3,3"
}

@test "sql-server: test CREATE and DROP database via sql-server" {
    skiponwindows "Has dependencies that are missing on the Jenkins Windows installation."

    cd repo1
    start_sql_server repo1

    multi_query repo1 1 "
    CREATE DATABASE memdb;
    USE memdb;
    CREATE TABLE pk(pk int primary key);
    INSERT INTO pk (pk) VALUES (0);
    "

    server_query repo1 1 "SELECT * FROM memdb.pk ORDER BY pk" "pk\n0"
    server_query repo1 1 "DROP DATABASE memdb" ""
    server_query repo1 1 "SHOW DATABASES" "Database\ninformation_schema\nrepo1"

}

@test "sql-server: DOLT_ADD, DOLT_COMMIT, DOLT_CHECKOUT, DOLT_MERGE work together in server mode" {
    skiponwindows "Has dependencies that are missing on the Jenkins Windows installation."

     cd repo1
     start_sql_server repo1

     multi_query repo1 1 "
     CREATE TABLE test (
         pk int primary key
     );
     INSERT INTO test VALUES (0),(1),(2);
     SELECT DOLT_ADD('.');
     SELECT DOLT_COMMIT('-a', '-m', 'Step 1');
     SELECT DOLT_CHECKOUT('-b', 'feature-branch');
     "

     server_query repo1 1 "SELECT * FROM test" "pk\n0\n1\n2"

     multi_query repo1 1 "
     SELECT DOLT_CHECKOUT('feature-branch');
     INSERT INTO test VALUES (3);
     INSERT INTO test VALUES (4);
     INSERT INTO test VALUES (21232);
     DELETE FROM test WHERE pk=4;
     UPDATE test SET pk=21 WHERE pk=21232;
     "

     server_query repo1 1 "SELECT * FROM test" "pk\n0\n1\n2"
     
     multi_query repo1 1 "
     SELECT DOLT_CHECKOUT('feature-branch');
     SELECT DOLT_COMMIT('-a', '-m', 'Insert 3');
     "
     
     multi_query repo1 1 "
     INSERT INTO test VALUES (500000);
     INSERT INTO test VALUES (500001);
     DELETE FROM test WHERE pk=500001;
     UPDATE test SET pk=60 WHERE pk=500000;
     SELECT DOLT_ADD('.');
     SELECT DOLT_COMMIT('-m', 'Insert 60');
     SELECT DOLT_MERGE('feature-branch');
     SELECT DOLT_COMMIT('-a', '-m', 'Finish up Merge');
     "
     
     server_query repo1 1 "SELECT * FROM test order by pk" "pk\n0\n1\n2\n3\n21\n60"

     run dolt status
     [ $status -eq 0 ]
     [[ "$output" =~ "nothing to commit, working tree clean" ]] || false
}

@test "sql-server: DOLT_MERGE ff works" {
    skiponwindows "Has dependencies that are missing on the Jenkins Windows installation."

     cd repo1
     start_sql_server repo1

     multi_query repo1 1 "
     CREATE TABLE test (
          pk int primary key
     );
     INSERT INTO test VALUES (0),(1),(2);
     SELECT DOLT_ADD('.');
     SELECT DOLT_COMMIT('-m', 'Step 1');
     SELECT DOLT_CHECKOUT('-b', 'feature-branch');
     INSERT INTO test VALUES (3);
     UPDATE test SET pk=1000 WHERE pk=0;
     SELECT DOLT_COMMIT('-a', '-m', 'this is a ff');
     SELECT DOLT_CHECKOUT('main');
     SELECT DOLT_MERGE('feature-branch');
     "

     server_query repo1 1 "SELECT * FROM test ORDER BY pk" "pk\n1\n2\n3\n1000"

     server_query repo1 1 "SELECT COUNT(*) FROM dolt_log" "COUNT(*)\n3"
}

@test "sql-server: LOAD DATA LOCAL INFILE works" {
    skip "LOAD DATA currently relies on setting secure_file_priv sys var which is incorrect"
     skiponwindows "Has dependencies that are missing on the Jenkins Windows installation."

     cd repo1
     start_sql_server repo1

     multi_query repo1 1 "
     CREATE TABLE test(pk int primary key, c1 int, c2 int, c3 int, c4 int, c5 int);
     SET local_infile=1;
     LOAD DATA LOCAL INFILE '$BATS_TEST_DIRNAME/helper/1pk5col-ints.csv' INTO TABLE test CHARACTER SET UTF8MB4 FIELDS TERMINATED BY ',' ESCAPED BY '' LINES TERMINATED BY '\n' IGNORE 1 LINES;
     "

     server_query repo1 1 "SELECT * FROM test" "pk,c1,c2,c3,c4,c5\n0,1,2,3,4,5\n1,1,2,3,4,5"
}

@test "sql-server: Run queries on database without ever selecting it" {
     skiponwindows "Has dependencies that are missing on the Jenkins Windows installation."

     start_multi_db_server repo1

     # create table with autocommit on and verify table creation
     unselected_server_query 1 "CREATE TABLE repo2.one_pk (
        pk int,
        PRIMARY KEY (pk)
      )" ""

     insert_query repo1 1 "INSERT INTO repo2.one_pk VALUES (0), (1), (2)"
     unselected_server_query 1 "SELECT * FROM repo2.one_pk" "pk\n0\n1\n2"

     unselected_update_query 1 "UPDATE repo2.one_pk SET pk=3 WHERE pk=2"
     unselected_server_query 1 "SELECT * FROM repo2.one_pk" "pk\n0\n1\n3"

     unselected_update_query 1 "DELETE FROM repo2.one_pk WHERE pk=3"
     unselected_server_query 1 "SELECT * FROM repo2.one_pk" "pk\n0\n1"

     # Empty commit statements should not error
     unselected_server_query 1 "commit"

     # create a new database and table and rerun
     unselected_server_query 1 "CREATE DATABASE testdb" ""
     unselected_server_query 1 "CREATE TABLE testdb.one_pk (
        pk int,
        PRIMARY KEY (pk)
      )" ""

     insert_query repo1 1 "INSERT INTO testdb.one_pk VALUES (0), (1), (2)"
     unselected_server_query 1 "SELECT * FROM testdb.one_pk" "pk\n0\n1\n2"

     unselected_update_query 1 "UPDATE testdb.one_pk SET pk=3 WHERE pk=2"
     unselected_server_query 1 "SELECT * FROM testdb.one_pk" "pk\n0\n1\n3"

     unselected_update_query 1 "DELETE FROM testdb.one_pk WHERE pk=3"
     unselected_server_query 1 "SELECT * FROM testdb.one_pk" "pk\n0\n1"

     # one last query on insert db.
     insert_query repo1 1 "INSERT INTO repo2.one_pk VALUES (4)"
     unselected_server_query 1 "SELECT * FROM repo2.one_pk" "pk\n0\n1\n4"
}

@test "sql-server: JSON queries" {
    cd repo1
    start_sql_server repo1

    # create table with autocommit on and verify table creation
    server_query repo1 1 "CREATE TABLE js_test (
        pk int NOT NULL,
        js json,
        PRIMARY KEY (pk)
    )" ""
    run dolt ls
    [ "$status" -eq 0 ]
    [[ "$output" =~ "js_test" ]] || false

    insert_query repo1 1 "INSERT INTO js_test VALUES (1, '{\"a\":1}');"
    server_query repo1 1 "SELECT * FROM js_test;" "pk,js\n1,{\"a\": 1}"
}

@test "sql-server: manual commit table can be dropped (validates superschema structure)" {
    skiponwindows "Has dependencies that are missing on the Jenkins Windows installation."

    cd repo1
    start_sql_server repo1

    # check no tables on main
    server_query repo1 1 "SHOW Tables" ""

    # make some changes to main and commit to branch test_branch
    multi_query repo1 1 "
    SET @@repo1_head=hashof('main');
    CREATE TABLE one_pk (
        pk BIGINT NOT NULL,
        c1 BIGINT,
        c2 BIGINT,
        PRIMARY KEY (pk)
    );
    INSERT INTO one_pk (pk,c1,c2) VALUES (2,2,2),(3,3,3);
    SET @@repo1_head=commit('-m', 'test commit message', '--author', 'John Doe <john@example.com>');
    INSERT INTO dolt_branches (name,hash) VALUES ('main', @@repo1_head);"

    dolt add .
    run dolt ls
    [ "$status" -eq 0 ]
    [[ "$output" =~ "one_pk" ]] || false

    dolt sql -q "drop table one_pk"
    dolt commit -am "Dropped table one_pk"

    run dolt ls
    [ "$status" -eq 0 ]
    ! [[ "$output" =~ "one_pk" ]] || false
}

# TODO: Need to update testing logic allow queries for a multiple session.
@test "sql-server: Create a temporary table and validate that it doesn't persist after a session closes" {
    skiponwindows "Has dependencies that are missing on the Jenkins Windows installation."

    cd repo1
    start_sql_server repo1

    # check no tables on main
    server_query repo1 1 "SHOW Tables" ""

    # Create a temporary table with some indexes
    server_query repo1 1 "CREATE TEMPORARY TABLE one_pk (
        pk int,
        c1 int,
        c2 int,
        PRIMARY KEY (pk),
        INDEX idx_v1 (c1, c2) COMMENT 'hello there'
    )" ""
    server_query repo1 1 "SHOW tables" "" # validate that it does have show tables
}

@test "sql-server: connect to another branch with connection string" {
    skiponwindows "Has dependencies that are missing on the Jenkins Windows installation."

    cd repo1
    dolt checkout -b "feature-branch"
    dolt checkout main
    start_sql_server repo1

    server_query "repo1/feature-branch" 1 "CREATE TABLE test (
        pk int,
        c1 int,
        PRIMARY KEY (pk)
    )" ""

    server_query repo1 1 "SHOW tables" "" # no tables on main

    server_query "repo1/feature-branch" 1 "SHOW Tables" "Table\ntest"
}

@test "sql-server: connect to a commit with connection string" {
    skiponwindows "Has dependencies that are missing on the Jenkins Windows installation."

    cd repo1
    dolt sql -q "create table test (pk int primary key)"
    dolt commit -a -m "Created new table"
    dolt sql -q "insert into test values (1), (2), (3)"
    dolt commit -a -m "Inserted 3 values"
    dolt sql -q "insert into test values (4), (5), (6)"
    dolt commit -a -m "Inserted 3 more values"

    start_sql_server repo1

    # get the second-to-last commit hash
    hash=`dolt log | grep commit | cut -d" " -f2 | tail -n+2 | head -n1`

    server_query "repo1/$hash" 1 "select count(*) from test" "count(*)\n3"

    # fails
    server_query "repo1/$hash" 1 "insert into test values (7)" "" "read-only"

    # server should still be alive after an error
    server_query "repo1/$hash" 1 "select count(*) from test" "count(*)\n3"
}

@test "sql-server: select a branch with the USE syntax" {
    skiponwindows "Has dependencies that are missing on the Jenkins Windows installation."

    cd repo1
    dolt checkout -b "feature-branch"
    dolt checkout main
    start_sql_server repo1

    multi_query repo1 1 '
    USE `repo1/feature-branch`;
    CREATE TABLE test ( 
        pk int,
        c1 int,
        PRIMARY KEY (pk)
    )' ""

    server_query repo1 1 "SHOW tables" "" # no tables on main

    server_query "repo1/feature-branch" 1 "SHOW Tables" "Table\ntest"
}

@test "sql-server: SET GLOBAL default branch as ref" {
    skiponwindows "Has dependencies that are missing on the Jenkins Windows installation."

    cd repo1
    dolt checkout -b "new"
    dolt checkout main
    start_sql_server repo1

    multi_query repo1 1 '
    select dolt_checkout("new");
    CREATE TABLE t (a int primary key, b int);
    INSERT INTO t VALUES (2,2),(3,3);' ""

    server_query repo1 1 "SHOW tables" "" # no tables on main
    server_query repo1 1 "set GLOBAL dolt_default_branch = 'refs/heads/new';" ""
    server_query repo1 1 "select @@GLOBAL.dolt_default_branch;" "@@GLOBAL.dolt_default_branch\nrefs/heads/new"
    server_query repo1 1 "select active_branch()" "active_branch()\nnew"
    server_query repo1 1 "SHOW tables" "Table\nt"
}

@test "sql-server: SET GLOBAL default branch as branch name" {
    skiponwindows "Has dependencies that are missing on the Jenkins Windows installation."

    cd repo1
    dolt checkout -b "new"
    dolt checkout main
    start_sql_server repo1

    multi_query repo1 1 '
    select dolt_checkout("new");
    CREATE TABLE t (a int primary key, b int);
    INSERT INTO t VALUES (2,2),(3,3);' ""

    server_query repo1 1 "SHOW tables" "" # no tables on main
    server_query repo1 1 "set GLOBAL dolt_default_branch = 'new';" ""
    server_query repo1 1 "select @@GLOBAL.dolt_default_branch;" "@@GLOBAL.dolt_default_branch\nnew"
    server_query repo1 1 "select active_branch()" "active_branch()\nnew"
    server_query repo1 1 "SHOW tables" "Table\nt"
}

@test "sql-server: require_secure_transport no key or cert" {
    skiponwindows "Has dependencies that are missing on the Jenkins Windows installation."
    cd repo1
    let PORT="$$ % (65536-1024) + 1024"
    cat >config.yml <<EOF
listener:
  require_secure_transport: true
EOF
    run dolt sql-server --host 0.0.0.0 --port=$PORT --user dolt --config ./config.yml
    [ "$status" -eq 1 ]
}

@test "sql-server: tls_key non-existant" {
    skiponwindows "Has dependencies that are missing on the Jenkins Windows installation."
    cd repo1
    cp "$BATS_TEST_DIRNAME"/../../go/cmd/dolt/commands/sqlserver/testdata/chain_key.pem .
    cp "$BATS_TEST_DIRNAME"/../../go/cmd/dolt/commands/sqlserver/testdata/chain_cert.pem .
    let PORT="$$ % (65536-1024) + 1024"
    cat >config.yml <<EOF
listener:
  tls_cert: doesnotexist_cert.pem
  tls_key: chain_key.pem
EOF
    run dolt sql-server --host 0.0.0.0 --port=$PORT --user dolt --config ./config.yml
    [ "$status" -eq 1 ]
}

@test "sql-server: tls_cert non-existant" {
    skiponwindows "Has dependencies that are missing on the Jenkins Windows installation."
    cd repo1
    cp "$BATS_TEST_DIRNAME"/../../go/cmd/dolt/commands/sqlserver/testdata/chain_key.pem .
    cp "$BATS_TEST_DIRNAME"/../../go/cmd/dolt/commands/sqlserver/testdata/chain_cert.pem .
    let PORT="$$ % (65536-1024) + 1024"
    cat >config.yml <<EOF
listener:
  tls_cert: chain_cert.pem
  tls_key: doesnotexist.pem
EOF
    run dolt sql-server --host 0.0.0.0 --port=$PORT --user dolt --config ./config.yml
    [ "$status" -eq 1 ]
}

@test "sql-server: tls only server" {
    skiponwindows "Has dependencies that are missing on the Jenkins Windows installation."
    cd repo1
    cp "$BATS_TEST_DIRNAME"/../../go/cmd/dolt/commands/sqlserver/testdata/chain_key.pem .
    cp "$BATS_TEST_DIRNAME"/../../go/cmd/dolt/commands/sqlserver/testdata/chain_cert.pem .
    let PORT="$$ % (65536-1024) + 1024"
    cat >config.yml <<EOF
log_level: debug
user:
  name: dolt
listener:
  host: "0.0.0.0"
  port: $PORT
  tls_cert: chain_cert.pem
  tls_key: chain_key.pem
  require_secure_transport: true
EOF
    dolt sql-server --config ./config.yml &
    SERVER_PID=$!
    # We do things manually here because we need TLS support.
    python3 -c '
import mysql.connector
import sys
import time
i=0
while True:
  try:
    with mysql.connector.connect(host="127.0.0.1", user="dolt", port='"$PORT"', database="repo1", connection_timeout=1) as c:
      cursor = c.cursor()
      cursor.execute("show tables")
      for (t) in cursor:
        print(t)
      sys.exit(0)
  except mysql.connector.Error as err:
    if err.errno != 2003:
      raise err
    else:
      i += 1
      time.sleep(1)
      if i == 10:
        raise err
'
}

@test "sql-server: auto increment for a table should reset between drops" {
    skiponwindows "Has dependencies that are missing on the Jenkins Windows installation."

    cd repo1
    start_sql_server repo1

    server_query repo1 1 "CREATE TABLE t1(pk int auto_increment primary key, val int)" ""
    insert_query repo1 1 "INSERT INTO t1 VALUES (0, 1),(0, 2)"
    server_query repo1 1 "SELECT * FROM t1" "pk,val\n1,1\n2,2"

    # drop the table and try again
    server_query repo1 1 "drop table t1;"
    server_query repo1 1 "CREATE TABLE t1(pk int auto_increment primary key, val int)" ""
    insert_query repo1 1 "INSERT INTO t1 VALUES (0, 1),(0, 2)"
    server_query repo1 1 "SELECT * FROM t1" "pk,val\n1,1\n2,2"
}

@test "sql-server: sql-push --set-remote within session" {
    skiponwindows "Has dependencies that are missing on the Jenkins Windows installation."

    mkdir rem1
    cd repo1
    dolt remote add origin file://../rem1
    start_sql_server repo1

    dolt push origin main
    run server_query repo1 1 "select dolt_push() as p" "p\n0"
    [ "$status" -eq 1 ]
    [[ "$output" =~ "the current branch has no upstream branch" ]] || false

    server_query repo1 1 "select dolt_push('--set-upstream', 'origin', 'main') as p" "p\n1"

    skip "In-memory branch doesn't track upstream correctly"
    server_query repo1 1 "select dolt_push() as p" "p\n1"
}

@test "sql-server: replicate to backup after sql-session commit" {
    skiponwindows "Has dependencies that are missing on the Jenkins Windows installation."

    mkdir bac1
    cd repo1
    dolt remote add backup1 file://../bac1
    dolt config --local --add sqlserver.global.DOLT_REPLICATE_TO_REMOTE backup1
    start_sql_server repo1

    multi_query repo1 1 "
    CREATE TABLE test (
      pk int primary key
    );
    INSERT INTO test VALUES (0),(1),(2);
    SELECT DOLT_ADD('.');
    SELECT DOLT_COMMIT('-m', 'Step 1');"

    cd ..
    dolt clone file://./bac1 repo3
    cd repo3
    run dolt sql -q "select * from test" -r csv
    [ "$status" -eq 0 ]
    [[ "${lines[0]}" =~ "pk" ]]
    [[ "${lines[1]}" =~ "0" ]]
    [[ "${lines[2]}" =~ "1" ]]
    [[ "${lines[3]}" =~ "2" ]]
}

@test "sql-server: read-replica pulls new commits on read" {
    skiponwindows "Has dependencies that are missing on the Jenkins Windows installation."

    mkdir remote1
    cd repo2
    dolt remote add remote1 file://../remote1
    dolt push -u remote1 main

    cd ..
    rm -rf repo1
    dolt clone file://./remote1 repo1
    cd repo1
    dolt remote add remote1 file://../remote1

    cd ../repo2
    dolt sql -q "create table test (a int)"
    dolt commit -am "new commit"
    dolt push -u remote1 main

    cd ../repo1
    dolt config --local --add sqlserver.global.DOLT_READ_REPLICA_REMOTE remote1
    start_sql_server repo1

    server_query repo1 1 "show tables" "Table\ntest"
}

<<<<<<< HEAD
@test "sql-server: create database with no starting repo" {
    skiponwindows "Has dependencies that are missing on the Jenkins Windows installation."

    mkdir no_dolt && cd no_dolt
    start_sql_server
    
    server_query "" 1 "create database test1"
    server_query "" 1 "show databases" "Database\ninformation_schema\ntest1"
    server_query "test1" 1 "create table a(x int)"
    server_query "test1" 1 "insert into a values (1), (2)"
    # not bothering to check the results of the commit here
    run server_query "test1" 1 "select dolt_commit('-a', '-m', 'new table a')"

    server_query "" 1 "create database test2"
    server_query "test2" 1 "create table b(x int)"
    server_query "test2" 1 "insert into b values (1), (2)"
    # not bothering to check the results of the commit here
    run server_query "test2" 1 "select dolt_commit('-a', '-m', 'new table b')"

    cd test1
    run dolt log
    [ "$status" -eq 0 ]
    [[ "$output" =~ "new table a" ]] || false

    run dolt sql -q "show tables"
    [ "$status" -eq 0 ]
    [[ "$output" =~ "a" ]] || false

    cd ../test2
    run dolt log
    [ "$status" -eq 0 ]
    [[ "$output" =~ "new table b" ]] || false

    run dolt sql -q "show tables"
    [ "$status" -eq 0 ]
    [[ "$output" =~ "b" ]] || false
}

@test "sql-server: create database errors" {
    skiponwindows "Has dependencies that are missing on the Jenkins Windows installation."

    mkdir no_dolt && cd no_dolt
    mkdir dir_exists
    touch file_exists
    start_sql_server
    
    server_query "" 1 "create database test1"

    # Error on creation, already exists
    server_query "" 1 "create database test1" "" "exists"

    # Files / dirs in the way
    server_query "" 1 "create database dir_exists" "" "exists"
    server_query "" 1 "create database file_exists" "" "exists"        
}

@test "sql-server: create database with existing repo" {
    skiponwindows "Has dependencies that are missing on the Jenkins Windows installation."

    cd repo1
    start_sql_server
    
    server_query "" 1 "create database test1"
    server_query "repo1" 1 "show databases" "Database\ninformation_schema\nrepo1\ntest1"
    server_query "test1" 1 "create table a(x int)"
    server_query "test1" 1 "insert into a values (1), (2)"
    # not bothering to check the results of the commit here
    run server_query "test1" 1 "select dolt_commit('-a', '-m', 'new table a')"

    server_query "" 1 "create database test2"
    server_query "test2" 1 "create table b(x int)"
    server_query "test2" 1 "insert into b values (1), (2)"
    # not bothering to check the results of the commit here
    run server_query "test2" 1 "select dolt_commit('-a', '-m', 'new table b')"

    cd test1
    run dolt log
    [ "$status" -eq 0 ]
    [[ "$output" =~ "new table a" ]] || false

    run dolt sql -q "show tables"
    [ "$status" -eq 0 ]
    [[ "$output" =~ "a" ]] || false

    cd ../test2
    run dolt log
    [ "$status" -eq 0 ]
    [[ "$output" =~ "new table b" ]] || false

    run dolt sql -q "show tables"
    [ "$status" -eq 0 ]
    [[ "$output" =~ "b" ]] || false
=======
@test "sql-server: fetch uses database tempdir from different working directory" {
    skiponwindows "Has dependencies that are missing on the Jenkins Windows installation."

    mkdir remote1
    cd repo2
    dolt remote add remote1 file://../remote1
    dolt push -u remote1 main

    cd ..
    rm -rf repo1
    dolt clone file://./remote1 repo1
    cd repo1
    dolt remote add remote1 file://../remote1

    cd ../repo2
    dolt sql -q "create table test (a int)"
    dolt commit -am "new commit"
    dolt push -u remote1 main

    cd ../repo1
    REPO_PATH=$(pwd)
    cd ..

    echo "
databases:
  - name: repo1
    path: $REPO_PATH
" > server.yaml

    start_sql_server_with_config repo1 server.yaml

    server_query repo1 1 "select dolt_fetch() as f" "f\n1"
>>>>>>> c48a4ca9
}<|MERGE_RESOLUTION|>--- conflicted
+++ resolved
@@ -1103,7 +1103,6 @@
     server_query repo1 1 "show tables" "Table\ntest"
 }
 
-<<<<<<< HEAD
 @test "sql-server: create database with no starting repo" {
     skiponwindows "Has dependencies that are missing on the Jenkins Windows installation."
 
@@ -1196,7 +1195,8 @@
     run dolt sql -q "show tables"
     [ "$status" -eq 0 ]
     [[ "$output" =~ "b" ]] || false
-=======
+}
+    
 @test "sql-server: fetch uses database tempdir from different working directory" {
     skiponwindows "Has dependencies that are missing on the Jenkins Windows installation."
 
@@ -1229,5 +1229,4 @@
     start_sql_server_with_config repo1 server.yaml
 
     server_query repo1 1 "select dolt_fetch() as f" "f\n1"
->>>>>>> c48a4ca9
 }